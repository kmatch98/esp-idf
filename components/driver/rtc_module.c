--- conflicted
+++ resolved
@@ -957,11 +957,7 @@
     return TOUCH_BITS_SWAP(status);
 }
 
-<<<<<<< HEAD
-esp_err_t touch_pad_clear_status()
-=======
 esp_err_t IRAM_ATTR touch_pad_clear_status(void)
->>>>>>> 51d811a7
 {
     SENS.sar_touch_ctrl2.touch_meas_en_clr = 1;
     return ESP_OK;
